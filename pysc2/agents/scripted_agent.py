--- conflicted
+++ resolved
@@ -62,10 +62,6 @@
       neutral_units = list(filter(lambda unit: unit[1] == _PLAYER_NEUTRAL, obs.observation['feature_units']))
       if len(neutral_units) == 0:
         return FUNCTIONS.no_op()
-<<<<<<< HEAD
-=======
-      player = [round(player_x.mean()), round(player_y.mean())]
->>>>>>> c4e004a6
       closest, min_dist = None, None
       for neutral_unit in neutral_units:
         neutral_xy = [neutral_unit[12], neutral_unit[13]]
